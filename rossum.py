--- conflicted
+++ resolved
@@ -449,17 +449,10 @@
 
 
     # populate dicts & lists needed by template
-<<<<<<< HEAD
     ktrans = KtransInfo(path=tool_paths['ktrans']['path'], support=KtransSupportDirInfo(
-        path=fr_support_dir,
-        version_string=args.core_version))
-    ktransw = KtransWInfo(path=tool_paths['ktransw']['path'])
-=======
-    ktrans = KtransInfo(path=ktrans_path, support=KtransSupportDirInfo(
         path=configs['support'],
         version_string=configs['version']))
-    ktransw = KtransWInfo(path=ktransw_path)
->>>>>>> 647c8b82
+    ktransw = KtransWInfo(path=tool_paths['ktransw']['path'])
     bs_info = RossumSpaceInfo(path=build_dir)
     sp_infos = [RossumSpaceInfo(path=p) for p in src_space_dirs]
     robini_info = KtransRobotIniInfo(path=robot_ini_loc)
@@ -481,12 +474,8 @@
         'ktransw'        : ktransw,
         'rossum_version' : ROSSUM_VERSION,
         'tstamp'         : datetime.datetime.now().isoformat(),
-<<<<<<< HEAD
-        'ip'             : server_ip,
+        'ip'             : configs['ftp'],
         'tools'          : tool_paths
-=======
-        'ip'             : configs['ftp']
->>>>>>> 647c8b82
     }
     # write out ninja template
     ninja_fl = open(build_file_path, 'w')
@@ -778,7 +767,6 @@
     raise Exception("Can't determine ktrans support dir for core version {}"
         .format(version_string))
 
-<<<<<<< HEAD
 def find_tools(search_locs, tools, args):
     tool_paths =[]
     for tool in tools:
@@ -794,7 +782,7 @@
             sys.exit(_OS_EX_DATAERR)
 
     return tool_paths
-=======
+
 #---- Parse robot.ini file ----
 #####
 def find_robotini(source_dir, args):
@@ -878,7 +866,6 @@
         support=config['WinOLPC_Util']['Support'],
         output=config['WinOLPC_Util']['Output'],
         ftp=config['WinOLPC_Util']['Ftp'])
->>>>>>> 647c8b82
 
 
 
